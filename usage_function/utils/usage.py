"""Utils for collecting and sending Azure usage data."""

import logging
from datetime import datetime, timedelta
from functools import lru_cache
from typing import Dict, Generator, Iterable, Optional
from uuid import UUID

import requests
from azure.identity import DefaultAzureCredential
from azure.mgmt.consumption import ConsumptionManagementClient
from azure.mgmt.consumption.models import UsageDetailsListResult
from pydantic_core import Url
<<<<<<< HEAD
from rctab_models import models
=======
>>>>>>> 17055ba2

from utils.auth import BearerAuth

# We should only need one set of credentials
CREDENTIALS = DefaultAzureCredential(exclude_shared_token_cache_credential=True)


def date_range(
    start_date: datetime, end_date: datetime
) -> Generator[datetime, None, None]:
    """Yield a datetime day for each day between start_date and end_date (inclusive).

    Args:
        start_date: First date included in range.
        end_date: Last date included in range.
    """
    for n in range(int((end_date - start_date).days + 1)):
        yield datetime.combine(start_date.date() + timedelta(n), datetime.min.time())


def get_all_usage(
    start_time: datetime,
    end_time: datetime,
    billing_account_id: Optional[str] = None,
    mgmt_group: Optional[str] = None,
) -> Iterable[UsageDetailsListResult]:
    """Get Azure usage data for a subscription between start_time and end_time.

    Args:
        start_time: Start time.
        end_time: End time.
        billing_account_id: Billing Account ID.
        mgmt_group: The name of a management group.
    """
    # It doesn't matter which subscription ID we use for this bit.
    consumption_client = ConsumptionManagementClient(
        credential=CREDENTIALS, subscription_id=str(UUID(int=0))
    )

    filter_from = "properties/usageEnd ge '{}'".format(
        start_time.strftime("%Y-%m-%dT%H:%M:%SZ")
    )
    filter_to = "properties/usageEnd le '{}'".format(
        end_time.strftime("%Y-%m-%dT%H:%M:%SZ")
    )
    filter_expression = "{} and {}".format(filter_from, filter_to)

    scope_expression = ""
    if billing_account_id:
        scope_expression = (
            f"/providers/Microsoft.Billing/billingAccounts/{billing_account_id}"
        )
    elif mgmt_group:
        scope_expression = (
            f"/providers/Microsoft.Management/managementGroups/{mgmt_group}"
        )

    # Actual Cost - Provides data to reconcile with your monthly bill.
    # Amortized Cost - This dataset is similar to the Actual Cost dataset except
    # that the EffectivePrice for the usage that gets reservation discount is
    # the prorated cost of the reservation (instead of being zero).
    metric_expression = "AmortizedCost"

    data = consumption_client.usage_details.list(
        scope=scope_expression, filter=filter_expression, metric=metric_expression
    )

    return data


def combine_items(item_to_update: models.Usage, other_item: models.Usage) -> None:
    """Update one Usage with the cost, etc. of another Usage."""
    item_to_update.quantity = (item_to_update.quantity or 0) + (
        other_item.quantity or 0
    )
    item_to_update.effective_price = (item_to_update.effective_price or 0) + (
        other_item.effective_price or 0
    )
    item_to_update.amortised_cost = (item_to_update.amortised_cost or 0) + (
        other_item.amortised_cost or 0
    )
    item_to_update.total_cost = (item_to_update.total_cost or 0) + (
        other_item.total_cost or 0
    )
    item_to_update.unit_price = (item_to_update.unit_price or 0) + (
        other_item.unit_price or 0
    )

    item_to_update.cost += other_item.cost


<<<<<<< HEAD
def retrieve_usage(
    usage_data: Iterable[UsageDetailsListResult],
) -> list[models.Usage]:
=======
def retrieve_usage(usage_data: Iterable[UsageDetailsListResult]) -> list[models.Usage]:
>>>>>>> 17055ba2
    """Retrieve usage data from Azure.

    Args:
        usage_data models.UsageData: Usage data object.

    Returns:
        List[models.Usage]: List of usage data.
    """
    logging.warning("Retrieve items")

    all_items: Dict[str, models.Usage] = {}
    started_processing_at = datetime.now()

    for i, item in enumerate(usage_data):
        if i % 200 == 0:
            logging.warning("Requesting item %d", i)

        usage_item = models.Usage(**vars(item))

        # When AmortizedCost metric is being used, the cost and effective_price values
        # for reserved instances are not zero, thus the cost value is moved to
        # amortised_cost
        usage_item.total_cost = usage_item.cost

        if usage_item.reservation_id is not None:
            usage_item.amortised_cost = usage_item.cost
            usage_item.cost = 0.0
        else:
            usage_item.amortised_cost = 0.0

        if existing_item := all_items.get(usage_item.id):
            # Add to the existing item
            combine_items(existing_item, usage_item)

        else:
            all_items[usage_item.id] = usage_item

    all_item_list = list(all_items.values())

    logging.warning(
        "%d Usage objects retrieved in %s.",
        len(all_item_list),
        datetime.now() - started_processing_at,
    )

    return all_item_list


def retrieve_and_send_usage(
    hostname_or_ip: Url, usage_data: Iterable[UsageDetailsListResult]
) -> None:
    """Retrieve usage data from Azure and send it to the API.

    Args:
        hostname_or_ip: Hostname or IP of the API.
        usage_data: Usage data object.
    """
    usage_list = retrieve_usage(usage_data)

    send_usage(hostname_or_ip, usage_list)


def send_usage(
    hostname_or_ip: Url,
    all_item_list: list[models.Usage],
    monthly_usage_upload: bool = False,
) -> None:
    """Post each item of usage_data to a route."""

    @lru_cache(1)
    def get_first_run_time() -> datetime:
        return datetime.now()

    started_processing_at = datetime.now()

    logging.warning("Upload all items")

    if monthly_usage_upload:
        path = "accounting/monthly-usage"
    else:
        path = "accounting/all-usage"

    # Note that omitting the encoding appears to work but will
    # fail server-side with some characters, such as en-dash.
    data = models.AllUsage(usage_list=all_item_list).model_dump_json().encode("utf-8")

    for _ in range(2):
        resp = requests.post(
            str(hostname_or_ip) + path,
            data=data,
            auth=BearerAuth(),
            timeout=60,
        )

        if resp.status_code == 200:
            now = datetime.now()
            logging.warning(
                "%d Usage objects processed in %s. Total Time %s",
                len(all_item_list),
                now - started_processing_at,
                now - get_first_run_time(),
            )
            return

        logging.warning(
            "Failed to send Usage. Response code: %d. Response text: %s",
            resp.status_code,
            resp.text,
        )

    raise RuntimeError("Could not POST usage data.")<|MERGE_RESOLUTION|>--- conflicted
+++ resolved
@@ -11,10 +11,7 @@
 from azure.mgmt.consumption import ConsumptionManagementClient
 from azure.mgmt.consumption.models import UsageDetailsListResult
 from pydantic_core import Url
-<<<<<<< HEAD
 from rctab_models import models
-=======
->>>>>>> 17055ba2
 
 from utils.auth import BearerAuth
 
@@ -106,13 +103,9 @@
     item_to_update.cost += other_item.cost
 
 
-<<<<<<< HEAD
 def retrieve_usage(
     usage_data: Iterable[UsageDetailsListResult],
 ) -> list[models.Usage]:
-=======
-def retrieve_usage(usage_data: Iterable[UsageDetailsListResult]) -> list[models.Usage]:
->>>>>>> 17055ba2
     """Retrieve usage data from Azure.
 
     Args:
